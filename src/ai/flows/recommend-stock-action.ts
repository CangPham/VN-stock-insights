--- conflicted
+++ resolved
@@ -1,58 +1,27 @@
-<<<<<<< HEAD
+
 // src/ai/flows/recommend-stock-action.ts
 'use server';
 
 /**
  * @fileOverview Đưa ra khuyến nghị mua hoặc không mua cho một cổ phiếu Việt Nam.
-=======
-'use server';
-
-/**
- * @fileOverview Analyze a Vietnamese stock and provide a simple buy/no buy recommendation.
- *
- * - recommendStockAction - Analyze stock data and produce a recommendation.
- * - RecommendStockInput - Input type for recommendStockAction.
- * - RecommendStockOutput - Output type for recommendStockAction.
->>>>>>> 3e2b4a74
  */
 
 import { ai } from '@/ai/genkit';
 import { z } from 'genkit';
 
 const RecommendStockInputSchema = z.object({
-<<<<<<< HEAD
   stockCode: z.string().describe('Mã cổ phiếu cần khuyến nghị (ví dụ: VCB).'),
-=======
-  stockCode: z.string().describe('The stock code to analyze (e.g., VCB).'),
->>>>>>> 3e2b4a74
 });
 export type RecommendStockInput = z.infer<typeof RecommendStockInputSchema>;
 
 const RecommendStockOutputSchema = z.object({
-<<<<<<< HEAD
-  recommendation: z.enum(['buy', 'no buy']).describe('Khuyến nghị mua hoặc không mua.'),
-  reason: z.string().describe('Giải thích ngắn gọn lý do khuyến nghị.'),
-=======
   recommendation: z.enum(['buy', 'no buy']).describe('Buy or no buy recommendation.'),
   rationale: z.string().describe('Short explanation for the recommendation.'),
   stockCode: z.string().optional().describe('Stock code that was analyzed.'),
->>>>>>> 3e2b4a74
 });
 export type RecommendStockOutput = z.infer<typeof RecommendStockOutputSchema>;
 
 export async function recommendStockAction(
-<<<<<<< HEAD
-  input: RecommendStockInput,
-): Promise<RecommendStockOutput> {
-  const prompt = ai`
-    Bạn là chuyên gia phân tích cổ phiếu Việt Nam. 
-    Hãy đưa ra khuyến nghị mua hoặc không mua cho mã cổ phiếu {{stockCode}} cùng lý do ngắn gọn.
-  `;
-  const result = await prompt.generate({ stockCode: input.stockCode });
-  const recommendation = result.text.toLowerCase().includes('mua') ? 'buy' : 'no buy';
-  return { recommendation, reason: result.text };
-}
-=======
   input: RecommendStockInput
 ): Promise<RecommendStockOutput> {
   const result = await recommendStockFlow(input);
@@ -76,5 +45,4 @@
     const { output } = await recommendStockPrompt(input);
     return output!;
   }
-);
->>>>>>> 3e2b4a74
+);